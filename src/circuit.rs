--- conflicted
+++ resolved
@@ -145,19 +145,12 @@
         parsed_email.get_body_hash_idxes()?.0,
         vec_u8_to_bigint(parsed_email.clone().signature),
         vec_u8_to_bigint(parsed_email.clone().public_key),
-<<<<<<< HEAD
         params
             .as_ref()
             .and_then(|p| p.sha_precompute_selector.clone()),
         params.as_ref().and_then(|p| p.max_header_length),
         params.as_ref().and_then(|p| p.max_body_length),
         params.as_ref().and_then(|p| p.ignore_body_hash_check),
-=======
-        None,
-        Some(640),
-        Some(768),
-        ignore_body_hash_check,
->>>>>>> 90420b87
     );
     let email_circuit_inputs = generate_circuit_inputs(circuit_input_params);
 
